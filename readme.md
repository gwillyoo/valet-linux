--- conflicted
+++ resolved
@@ -68,11 +68,7 @@
 
 Valet even includes a command to share your local sites with the world. No additional software installation is required once Valet is installed.
 
-<<<<<<< HEAD
-To share a site, simply navigate to the site in your terminal and run the `valet share` command. A publicly accessible URL will be inserted into your clipboard and is ready to paste directly into your browser. It's just that simple.
-=======
 To share a site, navigate to the site's directory in your terminal and run the `valet share` command. A publicly accessible URL will be inserted into your clipboard and is ready to paste directly into your browser. That's it.
->>>>>>> 39d23190
 
 To stop sharing your site, hit `Control + C` to cancel the process.
 
